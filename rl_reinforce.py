import argparse
import torch
import torch.nn as nn
import torch.nn.functional as F
import torch.optim as optim
from torch.distributions import Categorical
import json
import math
import numpy as np
import collections
import matplotlib as mpl
mpl.use('Agg')
import matplotlib.pyplot as plt

np.random.seed(666)
torch.manual_seed(666)

from constant import *

device = torch.device("cuda:0" if torch.cuda.is_available() else "cpu")    

class Environment:

    """A epidemic infection simulation model.
    Attributes
    ----------
        is_terminal: 
        _start: 
        _history: store all records including seir model or other states
        _warning_threshold: warning threshold
        _danger_threshold: danger threshold should larger than warning one.
                
        S: number of susceptible
        E: number of exposed
        E_move: number of exposed from moving
        Q: number of quarantine
        Q_move: number of quarantine from moving
        I: number of infectious
        R: number of recovered
        
        gamma_mask: the factor of masks to affect transmission rate
        gamma_recover: the factor of mask trade to affect recover rate
        gamma_detect: the factor of mask trade to affect COVID detection
        gamma_detect_move: the factor of mask trade to affect COVID detection(move)
        gamma_move: the factor of moving to affect population of moving
        gamma_shut: the factor of shutdown to affect infectious degree
        move_w: the weight to affect the factor of moving(gamma_move)
        move_b: the bias to affect the factor of moving(gamma_move)
    Methods
    -------
        init_state: Prepare the environment for the starting state of a trial.
        step: Make a state transition.
        obeserved_state: To transform a global state to an obsevable state for agent.
        update_gamma_mask: To update gamma_mask
        update_gamma_move: To update gamma_move
        start(property): Return the starting starting state of a trial.
    """
    def __init__(self, config_path='config.json', immediate_reward=False):

        self._config = self._load_config(config_path)

        self._start = torch.zeros(8).to(device)

        self.is_terminal = False

        self._history = collections.defaultdict(list)

        self._warning_threshold = 0.25

        self._danger_threshold = 0.75

        self._immediate_reward = immediate_reward
    
    def _load_config(self, config_path):

        """ Load the environment configuration.
        Returns:
            The dictionary of environment configuration.
        """
        try:

            config = json.load(open(config_path))

        except:

            raise Exception('Failed to load environment config from \'config.json\'')

        return config
    
    def init_state(self, test=False):
        
        """ We need to define this function to initialize the environment.
        Returns:
            The starting state of the environment
        """
        if test:
            
            self._config = self._load_config(config_path='config_test.json')

        # init SEIR model
        self.S = self._config['S']
        self.E = self._config['E']
        self.E_move = self._config['E_move']
        self.Q = self._config['Q']
        self.Q_move = self._config['Q_move']
        self.I = self._config['I']
        self.R = self._config['R']

        # init state
        self._start[N_MASK] = self._config['N_mask']
        self._start[N_OPEN] = self._config['N_open']
        self._start[N_QUARANTINE] = 0
        self._start[IF_SHUTDOWN] = 0
        self._start[IF_MOVE_CONTROL] = 0
        self._start[N_GOLD] = self._config['N_gold']
        
        # init gamma
        self.gamma_mask = self._config['gamma_mask']
        self.gamma_recover = self._config['gamma_recover']
        self.gamma_detect = self._config['gamma_detect']
        self.gamma_detect_move = self._config['gamma_detect_move']
        self.gamma_move = self._config['gamma_move']
        self.gamma_shut = self._config['gamma_shut']

        # init terminal state
        self.is_terminal = False

        # init gamma move parameter
        self.move_w = 0
        self.move_b = 0

        self._history = collections.defaultdict(list)

        self._assert_all(if_config=True, if_seir=True)

        self.E_L, self.E_R, self.E_MAX, self.E_t = None, None, float('-inf'), -1
        self.I_L, self.I_R, self.I_MAX, self.I_t = None, None, float('-inf'), -1
<<<<<<< HEAD

        self.min_GOLD = self._config['N_gold']

        return self.start.clone()
   
    def step(self, s, a, t, max_step, test=False):
=======

        return self.start.clone()
   
    def step(self, s, a, t, test=False):
>>>>>>> 63358382
        """ We need to define this function as the transition function.(SEIR....)
        Args:
            s: current state
                0: N_MASK, number of masks
                1: N_OPEN, number of openness
                2: N_QUARANTINE, number of total quarantine
                3: IF_SHUTDOWN, 1: shutdown / 0: not shutdown
                4: IF_MOVE_CONTROL, 1: moving control / 0: moveing free
                5: N_GOLDnumber of gold
            a: action taken by agent in current state
                0: TRADE_MASK, Trade masks
                1: SET_OPEN, set openness to 0.5 (current openness should be smaller than 0.5)
                2: SET_OPEN2, set openness to 1.0 (current openness should be smaller than 1.0)
                3: DEC_OPEN, decrease openness (openness should be larger than 0)
                4: SWITCH_SHUTDOWN, switch shutdown mode
                5: SWITCH_MOVE_CONTROL, switch moving mode
                6: NO_ACTION, do nothing
            t: timestep
        Returns:
            next_sate: The next state (aka  s' ) given by s and a .
            reward of (s, a, s')
        """
        
        """ update state """
        self._assert_all(s=s, if_seir=True)

        # record move weight and bias when timestep is at early threshold
        if t == self._config['early_threshold']:

            self.move_b = (2 * s[N_OPEN] + 1) / (s[N_OPEN] + 1)

            self.move_w = s[N_OPEN] / (s[N_OPEN] + 1)

        # update number of mask according to early threshold
        s[N_MASK] += (self._config['MAX_mask'] - 0.1) / self._config['early_threshold']
        
        if s[N_MASK] > self._config['MAX_mask']:
            
            s[N_MASK] = self._config['MAX_mask']

        # update number of gold by determining if it is shutdown
        if s[IF_SHUTDOWN] == 1:

            self.gamma_shut = 0.3

            s[N_GOLD] = max(0, s[N_GOLD] - self._config['shut_rate'] * t)

        else:

            self.gamma_shut = 1

            if s[N_GOLD] < self._config['N_gold']:
                
                s[N_GOLD] = min(self._config['N_gold'], s[N_GOLD] + 0.01 * self._config['shut_rate'] * t)

        # conduct action
        if a == TRADE_MASK:
            
            s[N_MASK] = max((s[N_MASK] * self._config['N_total'] - self._config['N_donate']) / self._config['N_total'], 0)
            
            # it would probably increase gold
            if np.random.uniform() < 0.1:

                s[N_GOLD] += self._config['inc_mask']
            
            # it would probably gain medical technology improvement
            if np.random.uniform() < 0.25:

                self.gamma_recover += self._config['inc_recover']

                self.gamma_recover = min(0.95 / self._config['alpha_ir'], self.gamma_recover)
  
                self.gamma_detect += self._config['inc_detect']

                self.gamma_detect = min(0.95 / self._config['alpha_eq'], self.gamma_detect)

                self.gamma_detect_move += self._config['inc_detect']

                self.gamma_detect_move = min(0.95 / self._config['alpha_eq_move'], self.gamma_detect_move)

        elif a == SET_OPEN:

            s[N_OPEN] = 0.5
        
        elif a == SET_OPEN2:

            s[N_OPEN] = 1.0
        
        elif a == DEC_OPEN:

            s[N_OPEN] -= 0.1
            
            s[N_OPEN] = max(0, np.around(s[N_OPEN].item(), decimals=1)) # should be larger than 0

        elif a == SWITCH_SHUTDOWN:
            
            s[IF_SHUTDOWN] = 1 - s[IF_SHUTDOWN]
       
        elif a == SWITCH_MOVE_CONTROL:

            s[IF_MOVE_CONTROL] = 1 - s[IF_MOVE_CONTROL]

            if s[IF_MOVE_CONTROL] == 1:

                s[N_GOLD] -= self._config['inc_move']
                
                if s[N_GOLD] < 0:

                    s[N_GOLD] = 0

            else:

                s[N_GOLD] += self._config['inc_move']

        self.update_gamma_mask(s)

        self.update_gamma_move(s, t)

        self.min_GOLD = min(self.min_GOLD, s[N_GOLD].item())
        
        """ update SEIR """
        beta = self.gamma_mask * self._config['beta']

        SI = int(self._config['rI'] * beta * self.I * self.S / self._config['N_total'])
        
        SI = min(self.S, SI)
        
        SE = int(self.gamma_shut * self._config['rE'] * beta * self.E * self.S / self._config['N_total'])
        
        SE = min(self.S - SI, SE)

        SE_move = int(beta * self.S * self.gamma_move * self._config['p_move'])

        if s[IF_MOVE_CONTROL] == 1:
            
            SE_move = int(0.15 * SE_move)
            
        SE_move = min(self.S - SI - SE, SE_move)
        
        EI = int(self._config['alpha_ei'] * self.E)

        EI_move = int(self._config['alpha_ei_move'] * self.E_move)

        if s[N_QUARANTINE].item() < self._config['MAX_Q']:
            
            EQ = np.random.binomial(self.E - EI, self.gamma_detect * self._config['alpha_eq'])

            EQ_move = np.random.binomial(self.E_move - EI_move, self.gamma_detect_move * self._config['alpha_eq_move'])
            
            EQ_move = min(self._config['MAX_Q'] - s[N_QUARANTINE].item(), EQ_move)
     
            EQ = min(self._config['MAX_Q'] - s[N_QUARANTINE].item() - EQ_move, EQ)
               
        else:

            EQ = 0

            EQ_move = 0
                  
        QI = int(self._config['alpha_qi'] * self.Q)

        QI_move = int(self._config['alpha_qi_move'] * self.Q_move)
        
        IR = int(self.gamma_recover * self._config['alpha_ir'] * self.I)

        self.S = self.S - SI - SE - SE_move

        self.E = self.E + SI + SE - EI - EQ

        self.E_move = self.E_move + SE_move - EI_move - EQ_move

        self.Q = self.Q + EQ - QI

        self.Q_move = self.Q_move + EQ_move - QI_move
 
        self.I = self.I + EI + EI_move + QI + QI_move - IR

        self.R = self.R + IR

        if self.E + self.E_move > self.E_MAX:
<<<<<<< HEAD
=======

            self.E_MAX = self.E + self.E_move

            self.E_t = t

        if self.I > self.I_MAX:

            self.I_MAX = self.I

            self.I_t = t
        
        s[N_QUARANTINE] = self.Q + self.Q_move

        """ update reward """
        
        reward = 0 * s[N_GOLD]

        if self._immediate_reward:

            reward += self.reward(t)

        # delta_S = (- SI - SE - SE_move) / self._config['N_total']

        # delta_E = (SI + SE - EI - EQ) / self._config['N_total']
>>>>>>> 63358382

            self.E_MAX = self.E + self.E_move

            self.E_t = t

        if self.I > self.I_MAX:

            self.I_MAX = self.I

            self.I_t = t
        
        s[N_QUARANTINE] = self.Q + self.Q_move

        self.update_LR(t)

<<<<<<< HEAD
        """ update reward """
        
        reward = 0 

        if self._immediate_reward:

            reward += self.reward(t)

        if (self.R / self._config['N_total'] or t == max_step - 1)> 0.9 and not test:

            reward = self.global_reward()
=======
        # reward = s[N_GOLD] + seir_delta_reward + seir_reward
        
        if self.R / self._config['N_total'] > 0.9 and not test:

            reward = self.evaluation()

            # if self.E_MAX / self._config['N_total'] > self._danger_threshold:

            #     reward -= 20
            
            # elif self.E_MAX / self._config['N_total'] > self._warning_threshold:

            #     reward -= 10
            
            # else:
                
            #     reward += 50

            # if self.I_MAX / self._config['N_total'] > self._danger_threshold:

            #     reward -= 50
            
            # elif self.I_MAX / self._config['N_total'] > self._warning_threshold:
                
            #     reward -= 30
            
            # else:

            #     reward += 100
>>>>>>> 63358382

            self.is_terminal = True
        
        self._assert_all(s=s, if_seir=True, if_variable=True)

        self.update_history(t, a, reward)

        return s, reward, self.is_terminal

    def reward(self, t):

        reward = 0

        if self.E / self._config['N_total'] > self._warning_threshold and self.E_L == None:

            self.E_L = t
        
        if self.E / self._config['N_total'] < self._warning_threshold and self.E_L != None and self.E_R == None:

            self.E_R = t


        if self.E / self._config['N_total'] > self._warning_threshold:

            reward -= 0.5
        
        elif self.E / self._config['N_total'] > self._danger_threshold:

            reward -= 1
        

        if self.I / self._config['N_total'] > self._warning_threshold and self.I_L == None:

            self.I_L = t
        
        if self.I / self._config['N_total'] < self._warning_threshold and self.I_L != None and self.I_R == None:

            self.I_R = t


        if self.I / self._config['N_total'] > self._warning_threshold:

            reward -= 1.0
        
        elif self.I / self._config['N_total'] > self._danger_threshold:

            reward -= 1.5
        

        if self.S / self._config['N_total'] < 0.1:

            reward -= 1

        return reward

    def evaluation(self):
        E_peak, I_peak = self.peak_eval()

        E_interval, I_interval = self.interval_eval()
        
        gold_change = self.gold_eval()
        
        return ' | '.join([E_peak, I_peak, E_interval, I_interval, gold_change])
        
    def global_reward(self):
        score = 0

        # E peak
        if self.E_MAX / self._config['N_total'] < self._warning_threshold:
        
            score += 1
        
        elif self.E_MAX / self._config['N_total'] < self._danger_threshold:

            score += 0.5
        
        else:

            score -= 5
        
        # I peak
        if self.I_MAX / self._config['N_total'] < self._warning_threshold:
        
            score += 2
        
        elif self.I_MAX / self._config['N_total'] < self._danger_threshold:

            score += 1
        
        else:

            score -= 10

        # minimum GOLD
        if self.min_GOLD == self._config['N_gold']:
            
            score += 1

        elif self.min_GOLD > self._config['N_gold'] - self._config['inc_move']:

            score -= 0.5

        elif self.min_GOLD > 0:

            score -= 1
        
        else:

            score -= 2

        return score

    def peak_eval(self):

        # E peak
        E_peak = "E peak  "

        if self.E_MAX / self._config['N_total'] < self._warning_threshold:
        
            E_peak += "safe   "
        
        elif self.E_MAX / self._config['N_total'] < self._danger_threshold:

            E_peak += "warning"
        
        else:

            E_peak += "danger "

        # I peak
        I_peak = "I peak  "

        if self.I_MAX / self._config['N_total'] < self._warning_threshold:
        
            I_peak += "safe   "
        
        elif self.I_MAX / self._config['N_total'] < self._danger_threshold:

            I_peak += "warning"
        
        else:

            I_peak += "danger "

        return E_peak, I_peak
        
    def update_LR(self, t):
        if self.E / self._config['N_total'] > self._warning_threshold and self.E_L == None:

            self.E_L = t
        
        if self.E / self._config['N_total'] < self._warning_threshold and self.E_L != None and self.E_R == None:

            self.E_R = t

        if self.I / self._config['N_total'] > self._warning_threshold and self.I_L == None:

            self.I_L = t
        
        if self.I / self._config['N_total'] < self._warning_threshold and self.I_L != None and self.I_R == None:

            self.I_R = t

    
    def interval_eval(self):
        
        E_interval = 0

        if self.E_L is not None:

            E_interval = self.E_R - self.E_L

        I_interval = 0
        
        if self.I_L is not None:
            
            I_interval = self.I_R - self.I_L

        return 'E interval {:>3d}'.format(E_interval), 'I interval {:>3d}'.format(I_interval)

    def gold_eval(self):

        return 'gold change {:>2.2f}'.format(np.around(self._config['N_gold'] - self.min_GOLD, decimals=2))

    def _assert_all(self, s=None, if_config=False, if_variable=False, if_seir=False, if_all=False):
        """ To assert that all values in environment are reasonable.
        Args:
            s: the state you want to assert values. Note that only required when if_variable is True.
            if_config: if True assert all configs in initialization file are reasonable. 
            if_variable: if True, assert all variables are reasonable when the env updates.
            if_seir: if True, assert all seir components are reasonable when the env updates.
        """
        if if_config or if_all:

            rule1 = lambda x: 0 <= x <= 1

            alpha_list = ['alpha_ei', 'alpha_ir', 'alpha_eq', 'alpha_qi',\
                        'alpha_ei_move', 'alpha_ir_move', 'alpha_eq_move', 'alpha_qi_move']

            other_list = ['beta', 'p_move', 'shut_rate']

            for name in alpha_list + other_list:

                assert rule1(self._config[name])

            rule2 = lambda x: 0 <= x

            inc_list = ['inc_mask', 'inc_recover', 'inc_detect', 'inc_move']

            gamma_list = ['gamma_mask', 'gamma_move', 'gamma_shut', 'gamma_recover', 'gamma_detect', 'gamma_detect_move']

            constant_list = ['N_mask', 'N_gold', 'N_open', 'MAX_mask', 'MAX_Q', 'early_threshold']

            for name in inc_list + gamma_list + constant_list:

                assert rule2(self._config[name])

            rule3 = lambda x: 1 <= x

            for name in ['rE', 'rI', 'N_total', 'N_donate']:

                assert rule3(self._config[name])
        
        if if_variable or if_all:

            assert s is not None

            assert s[N_MASK] <= self._config['MAX_mask']

            assert 0 <= s[N_OPEN] <= 1

            assert 0 <= s[N_QUARANTINE] <= self._config['MAX_Q']

            assert s[IF_SHUTDOWN] in (0, 1)
           
            assert s[IF_MOVE_CONTROL] in (0, 1)

            # assert 0 <= s[N_GOLD] TODO  
            
            assert 0 <= self.move_w <= 1

            assert 0 <= self.move_b
            
            assert 0 <= self.gamma_shut <= 1 # TODO

            assert 0 <= self.gamma_recover * self._config['alpha_ir'] <= 1 # TODO

            assert 0 <= self.gamma_detect * self._config['alpha_eq'] <= 1 # TODO

            assert 0 <= self.gamma_detect_move * self._config['alpha_eq_move'] <= 1 # TODO

        if if_seir or if_all:

            pop_rule = lambda x: 0 <= x <= self._config['N_total']

            for name in ['S', 'E', 'E_move', 'Q', 'Q_move', 'I', 'R']:

                assert pop_rule(getattr(self, name))

            assert self.S + self.E + self.E_move + self.Q + self.Q_move + self.I + self.R == self._config['N_total']
            
            assert 0 <= self.Q + self.Q_move < self._config['MAX_Q']

    def obeserved_state(self, state):
        """ To transform the global state to the obsevable state for agent.
        Args:
            state : global state
     
        Returns:
            observed_state : obsevable state for agent
        """
        observed_state = torch.zeros(7).to(device)
        observed_state[:5] = state[:5].clone()
        observed_state[5] = self.I
        observed_state[6] = self.R
        return observed_state
    
    def update_gamma_mask(self, s):
        """ To update gamma_mask via openness and max of masks constant.
        Args:
            s : global state
        """
        self.gamma_mask = (1 - 0.8 * s[N_OPEN]) * self._config['MAX_mask'] / s[N_MASK]
       
        self.gamma_mask = min(self.gamma_mask, 1)

    def update_gamma_move(self, s, t):
        """ To update gamma_move in two different way according to timestep.
        Args:
            s : global state
            t : timestep
        """
        if t <= self._config['early_threshold']:

            self.gamma_move = s[N_OPEN] + 1

        else:

            self.gamma_move = self.move_b - self.move_w * s[N_OPEN]

            self.gamma_move = max(0, self.gamma_move)

    def update_history(self, t, action, reward, update_list=['S', 'E', 'E_move', 'Q', 'Q_move', 'I', 'R']):
        """ To update history including seir model and other states.
        Args:
            s : global state
            t : timestep
        """

        self._history['time'].append(t)

        self._history['reward'].append(reward)

        self._history['action'].append(action)

        for name in update_list:

            self._history[name].append(getattr(self, name) / self._config['N_total'])
    
    def plot_history(self, plot_list=['S', 'E', 'I', 'R'], out_path='history.png', truncate=-1, staggered=True, annotate_action=False):
        """ To plot people transmission history line chart.
        Args:
            plot_list:  plot the attributes in this class.
                        please make sure you have store the attributes in update_history
            out_path: save figure to the path.
        """
        display_config = {
            'S': ('Susceptible', 'blue'),
            'E': ('Exposed', 'orange'),
            'Q': ('Quarantine', 'cyan'),
            'I': ('Infectious', 'green'),
            'R': ('Recovered', 'red'),
            'E_move': ('Exposed(move)', 'magenta'),
            'Q_move': ('Quarantine(move)', 'black'),
            'reward': ('Reward', 'magenta')
        }

        if any(name not in display_config for name in plot_list):

            raise Exception('Please check each element in plot list must be set in displaying config.')

        if annotate_action:

            figsize = (15, 5)
        
        else:

            figsize = (6, 4)

        fig = plt.figure(out_path, figsize=figsize, dpi=400)

        history_fig = fig.add_subplot(111)

        for name in plot_list:

            history_fig.plot('time', 'number', '-', color=display_config[name][1], data={
                'time': self._history['time'][:truncate],
                'number': self._history[name][:truncate]})
        
        plt.axhline(y=self._danger_threshold, color='r', linestyle='--')

        plt.axhline(y=self._warning_threshold, color='orange', linestyle='--')

        # history_fig.legend(['Susceptible Population', 'Exposed Population', 'Infectious Population', 'Recovered Population'])
        history_fig.legend([display_config[name][0] for name in plot_list], loc='center right')

        history_fig.set_ylabel('population')

        history_fig.set_xlabel('time')

        history_fig.set_title('SEIR')

        if annotate_action:

            flag = 1

            for t, action in enumerate(self._history['action'][:truncate]):

                if action != NO_ACTION:

                    if flag == 1 or not staggered:
                    
                        history_fig.text(t, -0.05, ACTIONS[action], fontsize=7, rotation=45, verticalalignment='bottom', horizontalalignment='left')
                    
                    else:
                    
                        history_fig.text(t, -0.05, ACTIONS[action], fontsize=7, rotation=-45, verticalalignment='top', horizontalalignment='left')
                    
                    flag = 1 - flag

        fig.savefig(out_path)

        plt.close(fig)

    def print_state(self, t, print_list=['S', 'E', 'E_move', 'Q', 'Q_move', 'I', 'R']):

        log = f'{t:3d} '

        log += '\t'.join([f'{name}: {int(getattr(self, name)):>8d}' for name in print_list])

<<<<<<< HEAD
        log += f'\tsc: {self.global_reward():>4.2f}'
=======
        log += f'\tsc: {self.evaluation():>4.2f}'
>>>>>>> 63358382

        print(log)
    
    @property
    def start(self):
        return self._start


class Agent(nn.Module):
    """ The decision-making policy network for the simulation.
    Attributes
    ----------
        init_legal_actions: make all actions legal
        legal_actions: legal actions in current state
        log_probs: the log(probability) at every time step
        rewards: RL rewards
        action_embeddings: the transform of the actions
        net: policy network
        cooldown_criteria: CD criteria of the actions. This should be pre-defined when creating an Agent object
        current_cooldown: CD time at current time step. This should be initialized to all zero value
    Methods
    -------
        init_agent: reset the history fo the log probability and rewards
        forward: the inference of the policy network
        select_actions: return the action sampled from the policy nwetwork
        get_legal_actions: update the legal_actions at current state
        update_cooldown : update the cooldown time every time step
    """
    def __init__(self, dim_input, dim_output, max_actions, init_legal_actions, cooldown_criteria):
        """ Initialize the parameters of the policynwtwork
        Args
        ----
            dim_input: the size of the observed state
            dim_output: the size of the state encoding output
            max_actions: len(init_legal_actions)
            init_legal_actions: make all actions legal
            cooldown_criteria: CD criteria of the actions
        """

        super(Agent, self).__init__()

        self.init_legal_actions = init_legal_actions

        self.legal_actions = self.init_legal_actions.copy()

        self.log_probs = []

        self.rewards = []

        self.action_embeddings = nn.Embedding(max_actions, dim_output)

        self.net = nn.Sequential(
            nn.Linear(dim_input, dim_input),
            nn.Dropout(0.1),
            nn.ReLU(),
            nn.Linear(dim_input, dim_output)
        )

        self.cooldown_criteria = cooldown_criteria

        self.current_cooldown = None

    def init_agent(self):

        self.legal_actions = self.init_legal_actions.copy()

        self.log_probs = []

        self.rewards = []
        
        self.current_cooldown = {}

        for act in self.cooldown_criteria.keys():
            self.current_cooldown[act] = 0
          
    def forward(self, state):

        self.get_legal_actions(state)

        state_vector = self.net(state)

        actions = torch.tensor(self.legal_actions, device=device)

        actions_vectors = self.action_embeddings(actions)

        scores = torch.matmul(actions_vectors, state_vector.unsqueeze(1)).squeeze()

        return F.softmax(scores, dim=0)

    def select_actions(self, scores):

        distribution = Categorical(scores.view(-1, ))

        action = distribution.sample()

        self.log_probs.append(distribution.log_prob(action))

        action_id = self.legal_actions[action.item()]

        self.update_cooldown(action_id)

        return action_id

    def greedy_actions(self, scores):

        action = torch.argmax(scores.detach())

        action_id = self.legal_actions[action.item()]

        self.update_cooldown(action_id)

        return action_id  
    
    def get_legal_actions(self, state):

        
        freeze_buffer = set()

        if state[N_OPEN] >= 0.5:
            
            if  SET_OPEN in self.legal_actions:

                self.legal_actions.remove(SET_OPEN)

            freeze_buffer.add(SET_OPEN)

        elif SET_OPEN not in self.legal_actions:

            self.legal_actions.append(SET_OPEN)

        if state[N_OPEN] >= 1:
            
            if  SET_OPEN2 in self.legal_actions:

                self.legal_actions.remove(SET_OPEN2)

            freeze_buffer.add(SET_OPEN2)

        elif SET_OPEN2 not in self.legal_actions:

            self.legal_actions.append(SET_OPEN2)

        if state[N_OPEN] == 0:
            
            if DEC_OPEN in self.legal_actions:

                self.legal_actions.remove(DEC_OPEN)

            freeze_buffer.add(DEC_OPEN)

        elif state[N_OPEN] > 0 and DEC_OPEN not in self.legal_actions:

            self.legal_actions.append(DEC_OPEN)
        
        for act, cd in self.current_cooldown.items():

            if cd > 0:

                if act in self.legal_actions:

                    self.legal_actions.remove(act)

            elif act not in self.legal_actions and act not in freeze_buffer:

                self.legal_actions.append(act)

        assert len(self.legal_actions) == len(set(self.legal_actions)), "Redundant Actions"

    def update_cooldown(self, action_id):

        for act, cd in self.current_cooldown.items():

            if action_id != act:

                self.current_cooldown[act] = max(0, cd-1)
            
            else:

                self.current_cooldown[action_id] = self.cooldown_criteria[action_id]


class GRUAgent(Agent):

    def __init__(self, dim_input, dim_output, max_actions, init_legal_actions, cooldown_criteria):

        super().__init__(dim_input, dim_output, max_actions, init_legal_actions, cooldown_criteria)

        self.gru = nn.GRU(dim_input, dim_input, batch_first=True)

        self.memory = None

    def init_agent(self):

        super().init_agent()

        self.memory = None

    def forward(self, state):

        self.get_legal_actions(state)

        _, self.memory = self.gru(state.view(1,1,-1), self.memory)

        state_vector = self.net(self.memory.view(-1))

        actions = torch.tensor(self.legal_actions, device=device)

        actions_vectors = self.action_embeddings(actions)

        scores = torch.matmul(actions_vectors, state_vector.unsqueeze(1)).squeeze()

        return F.softmax(scores, dim=0)


class ActorCriticAgent(GRUAgent):

    def __init__(self, dim_input, dim_output, max_actions, init_legal_actions, cooldown_criteria):

        super().__init__(dim_input, dim_output, max_actions, init_legal_actions, cooldown_criteria)

        self.value_gru = nn.GRU(dim_input, dim_input, batch_first=True)

        self.value_net = nn.Sequential(
            nn.Linear(dim_input, 1)
        )

        self.state_values = []

        self.memory_value = None

    def init_agent(self):

        super().init_agent()

        self.state_values = []

        self.memory_value = None

    def forward_value(self, state):

        _, self.memory_value = self.gru(state.view(1,1,-1), self.memory_value)

        state_value = self.value_net(self.memory_value.view(-1))

        return state_value

    def select_actions(self, scores, state_value):

        action_id = super().select_actions(scores)

        self.state_values.append(state_value)

        return action_id


class Simulatoin:
    """ The interaction between environment(epidemic infection model) and agent(policy network)
    Attributes
    ----------
        agent
        enviroment
        gamma
        optimizer
        verbose
        baseline
        is_actor_critic
    Methods
    -------
        testing: tesintg mode
        get_baseline: get the naive sampling-based baseline of accumulated reward (still under development)
        episodic_policy_loss:
        episodes:
        monti_carlo_estimation:
        save_agent:
        load_agent:
    """

    def __init__(self, agent: Agent, environment: Environment, optimizer=None, gamma=0.9, verbose=False):

        self.agent = agent

        self.environment = environment

        self.testing_environment = Environment(config_path='config_test.json')

        self.gamma = gamma

        self.optimizer = optimizer

        self.verbose = verbose

        self.baseline = None

        self.is_actor_critic = False

    def testing(self, max_steps=300, max_episode=1, greedy=True, load=False, plot=True, verbose=True):

        if load:

            self.load_agent()

        self.agent.eval()

        reward_total = 0

        score_total = 0

        actions_list = []

        for ep in range(max_episode):

            self.agent.init_agent()

            state = self.testing_environment.init_state(test=True)

            state_observed = self.testing_environment.obeserved_state(state)

            reward_eps = 0

            actions_list.append([])

            for t in range(max_steps):

                actions_probs = self.agent.forward(state_observed)

                if greedy:

                    action = self.agent.greedy_actions(actions_probs)

                else:

                    if self.is_actor_critic:
                        
                        state_values = self.agent.forward_value(state_observed)

                        action = self.agent.select_actions(actions_probs, state_values)


                    else:

                        action = self.agent.select_actions(actions_probs)
                
<<<<<<< HEAD
                state, reward, is_terminal = self.testing_environment.step(state, action, t=t, max_step=max_steps, test=True)
=======
                state, reward, is_terminal = self.testing_environment.step(state, action, t=t, test=True)
>>>>>>> 63358382

                reward_eps += reward

                state_observed = self.testing_environment.obeserved_state(state)

                if is_terminal:

                    break

                actions_list[-1].append(action)
            
            if ep % 10 == 0 and plot:

                if load == False:

                    out_path = '(INIT) '
                
                else:

                    out_path = '(TEST) '

                out_path += f'ep{ep:02d}_history.png'

                self.testing_environment.plot_history(out_path=out_path, truncate=self.testing_environment.I_t, annotate_action=load)

            reward_total += reward_eps

<<<<<<< HEAD
            score_total += self.testing_environment.global_reward()
=======
            score_total += self.testing_environment.evaluation()
>>>>>>> 63358382

        reward_avg = reward_total / max_episode

        score_avg = score_total / max_episode

        if verbose:

            print("(Testing) Avg Reward {:>6.2f} | Avg Score {:>6.2f}".format(reward_avg, score_avg))

        self.agent.train()

        return reward_avg, score_avg, actions_list


    def get_baseline(self, max_episodes=50, max_steps=400):

        R = {}

        for step in range(max_steps):

            R[step] = []

        for _ in range(max_episodes):

            state = self.environment.init_state()

            rewards = []

            for t in range(max_steps):

                action = NO_ACTION
                
                state, reward, is_terminal = self.environment.step(state, action, t=t, max_step=max_steps)

                rewards.append(reward)

                if is_terminal:

                    break

            v = 0

            gamma = self.gamma*0

            accumulated_rewards = []

            for r in rewards[::-1]:   # r_T, r_{T-1}, .....r_0

                v = r + gamma * v

                accumulated_rewards.insert(0, v)

            for i, ar in enumerate(accumulated_rewards):

                ar_normalize = (ar - np.mean(accumulated_rewards)) / (np.std(accumulated_rewards) + 1e-9) 

                R[i].append(ar_normalize)

        for k, v in R.items():
            
            if len(v) > 0:

                R[k] = np.mean(v)

            else:

                R[k] = 0

        self.baseline = R

    def episodic_policy_loss(self):

        policy_loss = 0
        accumulated_rewards = []

        # v_t = r_t + gammar*v_{t+1}
        # v_T = 0
        # agent.rewards : [r_0, r_1, r_2, ........ r_T]

        v = 0   # V_T = 0

        for r in self.agent.rewards[::-1]:   # r_T, r_{T-1}, .....r_0

            v = r + self.gamma * v

            accumulated_rewards.insert(0, v)

        accumulated_rewards = torch.tensor(accumulated_rewards, device=device)

        accumulated_rewards = (accumulated_rewards - accumulated_rewards.mean()) / (accumulated_rewards.std() + 1e-9)

        for i , (log_prob, R) in enumerate(zip(self.agent.log_probs, accumulated_rewards)):

            #policy_loss += (-log_prob * (R - self.baseline[i]))
            policy_loss += (-log_prob * R)
        
        return policy_loss

    def actor_critic_policy_loss(self):

        policy_loss = 0

        value_loss = 0

        accumulated_rewards = []

        # v_t = r_t + gammar*v_{t+1}
        # v_T = 0
        # agent.rewards : [r_0, r_1, r_2, ........ r_T]

        v = 0   # V_T = 0

        v_T = self.agent.rewards[-1]

        t = 0
<<<<<<< HEAD
        
        for r in self.agent.rewards[::-1]:   # r_T, r_{T-1}, .....r_0

            if t < 300 - 150:

                v = 0 * r
            
            elif t == 300 - 150:

                v = v_T
            
            else:
            
                v = r + self.gamma * v
=======

        for r in self.agent.rewards[::-1]:   # r_T, r_{T-1}, .....r_0

            if t < 300 - 150:

                v = 0 * r
            
            elif t == 300 - 150:

                v = v_T
            
            else:
            
                v = r + self.gamma * v

            accumulated_rewards.insert(0, v)
            
            t += 1
>>>>>>> 63358382

            accumulated_rewards.insert(0, v)
            
            t += 1
        
        accumulated_rewards = torch.tensor(accumulated_rewards, device=device)

        accumulated_rewards = (accumulated_rewards - accumulated_rewards.mean()) / (accumulated_rewards.std() + 1e-9)

        t = 0
        
        for log_prob, R, value in zip(self.agent.log_probs, accumulated_rewards, self.agent.state_values):
            
            if t >= 150:

                break

            policy_loss += (-log_prob * (R - value.item()) )

            value_loss += F.smooth_l1_loss(value, torch.tensor([R], device=device))

            t += 1

        loss = policy_loss + value_loss

        return loss

    def episodes(self, max_episodes=50, max_steps=400, early_stop=100, plot=False):

        local_best = float('-inf')

        early_stop_flag = 0

        for episode in range(max_episodes):

            self.agent.init_agent()

            state = self.environment.init_state()

            state_observed = self.environment.obeserved_state(state)

            loss_eps = 0

            reward_eps = 0

            score_eps = 0

            for t in range(max_steps):

                if self.is_actor_critic:

                    actions_probs = self.agent.forward(state_observed)

                    state_values = self.agent.forward_value(state_observed)

                    action = self.agent.select_actions(actions_probs, state_values)

                else:

                    actions_probs = self.agent.forward(state_observed)

                    action = self.agent.select_actions(actions_probs)

                state, reward, is_terminal = self.environment.step(state, action, t=t)

                reward_eps+=reward

                state_observed = self.environment.obeserved_state(state)

                self.agent.rewards.append(reward)

                if is_terminal:

                    break
            
            score_eps += self.environment.global_reward()

            if self.is_actor_critic:

                loss_eps = self.actor_critic_policy_loss()

            else:

                loss_eps = self.episodic_policy_loss()

            _, test_score, _ = self.testing(max_steps=max_steps, greedy=True, plot=False, verbose=False)

            if self.verbose:

<<<<<<< HEAD
                print("Episode {:>3d} | Avg Loss {:>6.2f} | Train Score {:>6.2f} | Test Score {:>6.2f}".format(episode, loss_eps.item(), score_eps, test_score) + " | " + self.testing_environment.evaluation())
=======
                print("Episode {:>3d} | Loss {:>6.2f} | Train Score {:>6.2f} | Test Score {:>6.2f}".format(episode, loss_eps.item(), score_eps, test_score))
>>>>>>> 63358382

            self.optimizer.zero_grad()
            
            loss_eps.backward()

            self.optimizer.step()

            if test_score > local_best:

                self.save_agent()

                local_best = test_score

                early_stop_flag = 0
            
            elif early_stop_flag >= early_stop:

                break

            else:

                early_stop_flag += 1

            if plot:

                self.environment.plot_history(out_path=f'ep{episode:02d}_history.png')

    def monti_carlo_estimation(self, iterations=3, num_rollouts=5, max_steps=400, early_stop=30, plot=False):

        local_best = float('-inf')

        early_stop_flag = 0

        for i in range(iterations):

            loss_i = 0

            train_reward = 0

            train_score = 0

            for _ in range(num_rollouts):

                self.agent.init_agent()

                state = self.environment.init_state()

                state_observed = self.environment.obeserved_state(state)

                for t in range(max_steps):

                    if self.is_actor_critic:

                        actions_probs = self.agent.forward(state_observed)

                        state_values = self.agent.forward_value(state_observed)

                        action = self.agent.select_actions(actions_probs, state_values)

                    else:

                        actions_probs = self.agent.forward(state_observed)

                        action = self.agent.select_actions(actions_probs)
  
<<<<<<< HEAD
                    state, reward, is_terminal = self.environment.step(state, action, t=t, max_step=max_steps)
=======
                    state, reward, is_terminal = self.environment.step(state, action, t=t)
>>>>>>> 63358382

                    state_observed = self.environment.obeserved_state(state)

                    self.agent.rewards.append(reward)

                    train_reward += reward

                    if is_terminal: 
                        
                        break

                if self.is_actor_critic:

                    loss_i += self.actor_critic_policy_loss()

                else:

                    loss_i += self.episodic_policy_loss()

<<<<<<< HEAD
                train_score += self.environment.global_reward()
=======
                train_score += self.environment.evaluation()
>>>>>>> 63358382

            _, test_score, _ = self.testing(max_steps=max_steps, greedy=True, plot=False, verbose=False)

            loss_i /= num_rollouts

            train_reward /= num_rollouts

            train_score /= num_rollouts

            if test_score > local_best:

                self.save_agent()

                local_best = test_score

                early_stop_flag = 0
            
            elif early_stop_flag >= early_stop:

                break

            else:

                early_stop_flag += 1

            self.optimizer.zero_grad()

            if self.verbose:
<<<<<<< HEAD
               
                print("(MC) Iteration {:>3d} | Avg Loss {:>6.2f} | Train Score {:>6.2f} | Test Score {:>6.2f}".format(i, loss_i.item(), train_score, test_score) + " | " + self.testing_environment.evaluation())
=======

                print("(MC) Iteration {:>3d} | Avg Loss {:>8.2f} | Train Score {:>8.2f} | Test Score {:>8.2f}".format(i, loss_i.item(), train_score, test_score))
>>>>>>> 63358382

            loss_i.backward()

            self.optimizer.step()

            if plot:

                self.environment.plot_history(out_path=f'(MC) iteration{i:02d}_history.png')

    def save_agent(self, out_path='./save/model.pt'):

        torch.save(self.agent, out_path)

    def load_agent(self, in_path='./save/model.pt'):

        self.agent = torch.load(in_path)               
            

def main():

    init_legal_actions = [TRADE_MASK, SET_OPEN, SET_OPEN2, DEC_OPEN, SWITCH_SHUTDOWN, SWITCH_MOVE_CONTROL, NO_ACTION]

    cooldown_criteria = {TRADE_MASK: 7-5,
                           SET_OPEN: 3-1,
                          SET_OPEN2: 3-1,
                           DEC_OPEN: 3-1,
                    SWITCH_SHUTDOWN: 30-25,
                SWITCH_MOVE_CONTROL: 30-25}

    # cooldown_criteria = {TRADE_MASK: 7,
    #                        SET_OPEN: 3,
    #                       SET_OPEN2: 3,
    #                        DEC_OPEN: 3,
    #                 SWITCH_SHUTDOWN: 30,
    #             SWITCH_MOVE_CONTROL: 30}

    # cooldown_criteria = {TRADE_MASK: 7-7,
    #                        SET_OPEN: 3-3,
    #                       SET_OPEN2: 3-3,
    #                        DEC_OPEN: 3-3,
    #                 SWITCH_SHUTDOWN: 30-30,
    #             SWITCH_MOVE_CONTROL: 30-30}


    args_agent = {
        "dim_input": 7, 
        "dim_output": 7,
        "max_actions": 7,
        "init_legal_actions": init_legal_actions,
        "cooldown_criteria": cooldown_criteria
    }

    # agent = Agent(**args_agent).to(device)

    # agent = GRUAgent(**args_agent).to(device)

    agent = ActorCriticAgent(**args_agent).to(device)

    env = Environment()

    optimizer = optim.Adam(agent.parameters(), lr=5e-3)

    game = Simulatoin(agent, env, optimizer, verbose=True, gamma=0.99)

    game.is_actor_critic = True

    r_0, s_0, a_0 = game.testing(max_steps=300, max_episode=50, greedy=False)

    try:
        # game.episodes(max_episodes=1000, max_steps=200, plot=False)
        game.monti_carlo_estimation(iterations=100, num_rollouts=5, max_steps=300, plot=False)
    
    except KeyboardInterrupt:

        pass

    r_1, s_1, a_1 = game.testing(max_steps=300, max_episode=50, greedy=True, load=True)

    # Before training
    print("Iint Model actions taken")

    for n in range(3): # print 3 rollouts of actions

        print(a_0[n][:50]) # action taken in time step 0 ~ 49


    # After training

    print("Trained Model actions taken")

    for n in range(3): # print 3 rollouts of actions 

        print(a_1[n][:50]) # actions taken in time step 0 ~ 49


    print("Initi Model Reward {:>6.2f} Score {:>6.2f}".format(r_0, s_0))

    print("Train Model Reward {:>6.2f} Score {:>6.2f}".format(r_1, s_1))


if __name__ == "__main__":

    main()<|MERGE_RESOLUTION|>--- conflicted
+++ resolved
@@ -135,19 +135,12 @@
 
         self.E_L, self.E_R, self.E_MAX, self.E_t = None, None, float('-inf'), -1
         self.I_L, self.I_R, self.I_MAX, self.I_t = None, None, float('-inf'), -1
-<<<<<<< HEAD
 
         self.min_GOLD = self._config['N_gold']
 
         return self.start.clone()
    
     def step(self, s, a, t, max_step, test=False):
-=======
-
-        return self.start.clone()
-   
-    def step(self, s, a, t, test=False):
->>>>>>> 63358382
         """ We need to define this function as the transition function.(SEIR....)
         Args:
             s: current state
@@ -328,8 +321,6 @@
         self.R = self.R + IR
 
         if self.E + self.E_move > self.E_MAX:
-<<<<<<< HEAD
-=======
 
             self.E_MAX = self.E + self.E_move
 
@@ -343,76 +334,19 @@
         
         s[N_QUARANTINE] = self.Q + self.Q_move
 
+        self.update_LR(t)
+
         """ update reward """
         
-        reward = 0 * s[N_GOLD]
+        reward = 0 
 
         if self._immediate_reward:
 
             reward += self.reward(t)
 
-        # delta_S = (- SI - SE - SE_move) / self._config['N_total']
-
-        # delta_E = (SI + SE - EI - EQ) / self._config['N_total']
->>>>>>> 63358382
-
-            self.E_MAX = self.E + self.E_move
-
-            self.E_t = t
-
-        if self.I > self.I_MAX:
-
-            self.I_MAX = self.I
-
-            self.I_t = t
-        
-        s[N_QUARANTINE] = self.Q + self.Q_move
-
-        self.update_LR(t)
-
-<<<<<<< HEAD
-        """ update reward """
-        
-        reward = 0 
-
-        if self._immediate_reward:
-
-            reward += self.reward(t)
-
         if (self.R / self._config['N_total'] or t == max_step - 1)> 0.9 and not test:
 
             reward = self.global_reward()
-=======
-        # reward = s[N_GOLD] + seir_delta_reward + seir_reward
-        
-        if self.R / self._config['N_total'] > 0.9 and not test:
-
-            reward = self.evaluation()
-
-            # if self.E_MAX / self._config['N_total'] > self._danger_threshold:
-
-            #     reward -= 20
-            
-            # elif self.E_MAX / self._config['N_total'] > self._warning_threshold:
-
-            #     reward -= 10
-            
-            # else:
-                
-            #     reward += 50
-
-            # if self.I_MAX / self._config['N_total'] > self._danger_threshold:
-
-            #     reward -= 50
-            
-            # elif self.I_MAX / self._config['N_total'] > self._warning_threshold:
-                
-            #     reward -= 30
-            
-            # else:
-
-            #     reward += 100
->>>>>>> 63358382
 
             self.is_terminal = True
         
@@ -813,11 +747,7 @@
 
         log += '\t'.join([f'{name}: {int(getattr(self, name)):>8d}' for name in print_list])
 
-<<<<<<< HEAD
         log += f'\tsc: {self.global_reward():>4.2f}'
-=======
-        log += f'\tsc: {self.evaluation():>4.2f}'
->>>>>>> 63358382
 
         print(log)
     
@@ -1160,11 +1090,7 @@
 
                         action = self.agent.select_actions(actions_probs)
                 
-<<<<<<< HEAD
                 state, reward, is_terminal = self.testing_environment.step(state, action, t=t, max_step=max_steps, test=True)
-=======
-                state, reward, is_terminal = self.testing_environment.step(state, action, t=t, test=True)
->>>>>>> 63358382
 
                 reward_eps += reward
 
@@ -1192,11 +1118,7 @@
 
             reward_total += reward_eps
 
-<<<<<<< HEAD
             score_total += self.testing_environment.global_reward()
-=======
-            score_total += self.testing_environment.evaluation()
->>>>>>> 63358382
 
         reward_avg = reward_total / max_episode
 
@@ -1312,7 +1234,6 @@
         v_T = self.agent.rewards[-1]
 
         t = 0
-<<<<<<< HEAD
         
         for r in self.agent.rewards[::-1]:   # r_T, r_{T-1}, .....r_0
 
@@ -1327,108 +1248,88 @@
             else:
             
                 v = r + self.gamma * v
-=======
-
-        for r in self.agent.rewards[::-1]:   # r_T, r_{T-1}, .....r_0
-
-            if t < 300 - 150:
-
-                v = 0 * r
-            
-            elif t == 300 - 150:
-
-                v = v_T
-            
+
+            accumulated_rewards.insert(0, v)
+            
+            t += 1
+        
+        accumulated_rewards = torch.tensor(accumulated_rewards, device=device)
+
+        accumulated_rewards = (accumulated_rewards - accumulated_rewards.mean()) / (accumulated_rewards.std() + 1e-9)
+
+        t = 0
+        
+        for log_prob, R, value in zip(self.agent.log_probs, accumulated_rewards, self.agent.state_values):
+            
+            if t >= 150:
+
+                break
+
+            policy_loss += (-log_prob * (R - value.item()) )
+
+            value_loss += F.smooth_l1_loss(value, torch.tensor([R], device=device))
+
+            t += 1
+
+        loss = policy_loss + value_loss
+
+        return loss
+
+    def episodes(self, max_episodes=50, max_steps=400, early_stop=100, plot=False):
+
+        local_best = float('-inf')
+
+        early_stop_flag = 0
+
+        for episode in range(max_episodes):
+
+            self.agent.init_agent()
+
+            state = self.environment.init_state()
+
+            state_observed = self.environment.obeserved_state(state)
+
+            loss_eps = 0
+
+            reward_eps = 0
+
+            score_eps = 0
+
+            for t in range(max_steps):
+
+                if self.is_actor_critic:
+
+                    actions_probs = self.agent.forward(state_observed)
+
+                    state_values = self.agent.forward_value(state_observed)
+
+                    action = self.agent.select_actions(actions_probs, state_values)
+
+                else:
+
+                    actions_probs = self.agent.forward(state_observed)
+
+                    action = self.agent.select_actions(actions_probs)
+
+                state, reward, is_terminal = self.environment.step(state, action, t=t)
+
+                reward_eps+=reward
+
+                state_observed = self.environment.obeserved_state(state)
+
+                self.agent.rewards.append(reward)
+
+                if is_terminal:
+
+                    break
+            
+            score_eps += self.environment.global_reward()
+
+            if self.is_actor_critic:
+
+                loss_eps = self.actor_critic_policy_loss()
+
             else:
-            
-                v = r + self.gamma * v
-
-            accumulated_rewards.insert(0, v)
-            
-            t += 1
->>>>>>> 63358382
-
-            accumulated_rewards.insert(0, v)
-            
-            t += 1
-        
-        accumulated_rewards = torch.tensor(accumulated_rewards, device=device)
-
-        accumulated_rewards = (accumulated_rewards - accumulated_rewards.mean()) / (accumulated_rewards.std() + 1e-9)
-
-        t = 0
-        
-        for log_prob, R, value in zip(self.agent.log_probs, accumulated_rewards, self.agent.state_values):
-            
-            if t >= 150:
-
-                break
-
-            policy_loss += (-log_prob * (R - value.item()) )
-
-            value_loss += F.smooth_l1_loss(value, torch.tensor([R], device=device))
-
-            t += 1
-
-        loss = policy_loss + value_loss
-
-        return loss
-
-    def episodes(self, max_episodes=50, max_steps=400, early_stop=100, plot=False):
-
-        local_best = float('-inf')
-
-        early_stop_flag = 0
-
-        for episode in range(max_episodes):
-
-            self.agent.init_agent()
-
-            state = self.environment.init_state()
-
-            state_observed = self.environment.obeserved_state(state)
-
-            loss_eps = 0
-
-            reward_eps = 0
-
-            score_eps = 0
-
-            for t in range(max_steps):
-
-                if self.is_actor_critic:
-
-                    actions_probs = self.agent.forward(state_observed)
-
-                    state_values = self.agent.forward_value(state_observed)
-
-                    action = self.agent.select_actions(actions_probs, state_values)
-
-                else:
-
-                    actions_probs = self.agent.forward(state_observed)
-
-                    action = self.agent.select_actions(actions_probs)
-
-                state, reward, is_terminal = self.environment.step(state, action, t=t)
-
-                reward_eps+=reward
-
-                state_observed = self.environment.obeserved_state(state)
-
-                self.agent.rewards.append(reward)
-
-                if is_terminal:
-
-                    break
-            
-            score_eps += self.environment.global_reward()
-
-            if self.is_actor_critic:
-
-                loss_eps = self.actor_critic_policy_loss()
-
-            else:
 
                 loss_eps = self.episodic_policy_loss()
 
@@ -1436,11 +1337,7 @@
 
             if self.verbose:
 
-<<<<<<< HEAD
                 print("Episode {:>3d} | Avg Loss {:>6.2f} | Train Score {:>6.2f} | Test Score {:>6.2f}".format(episode, loss_eps.item(), score_eps, test_score) + " | " + self.testing_environment.evaluation())
-=======
-                print("Episode {:>3d} | Loss {:>6.2f} | Train Score {:>6.2f} | Test Score {:>6.2f}".format(episode, loss_eps.item(), score_eps, test_score))
->>>>>>> 63358382
 
             self.optimizer.zero_grad()
             
@@ -1506,11 +1403,7 @@
 
                         action = self.agent.select_actions(actions_probs)
   
-<<<<<<< HEAD
                     state, reward, is_terminal = self.environment.step(state, action, t=t, max_step=max_steps)
-=======
-                    state, reward, is_terminal = self.environment.step(state, action, t=t)
->>>>>>> 63358382
 
                     state_observed = self.environment.obeserved_state(state)
 
@@ -1530,11 +1423,7 @@
 
                     loss_i += self.episodic_policy_loss()
 
-<<<<<<< HEAD
                 train_score += self.environment.global_reward()
-=======
-                train_score += self.environment.evaluation()
->>>>>>> 63358382
 
             _, test_score, _ = self.testing(max_steps=max_steps, greedy=True, plot=False, verbose=False)
 
@@ -1563,13 +1452,8 @@
             self.optimizer.zero_grad()
 
             if self.verbose:
-<<<<<<< HEAD
                
                 print("(MC) Iteration {:>3d} | Avg Loss {:>6.2f} | Train Score {:>6.2f} | Test Score {:>6.2f}".format(i, loss_i.item(), train_score, test_score) + " | " + self.testing_environment.evaluation())
-=======
-
-                print("(MC) Iteration {:>3d} | Avg Loss {:>8.2f} | Train Score {:>8.2f} | Test Score {:>8.2f}".format(i, loss_i.item(), train_score, test_score))
->>>>>>> 63358382
 
             loss_i.backward()
 
